--- conflicted
+++ resolved
@@ -9,10 +9,6 @@
 from collections import OrderedDict as odict
 
 import healpy
-<<<<<<< HEAD
-import astropy.io.fits as pyfits
-=======
->>>>>>> fdb9642b
 import fitsio
 import numpy as np
 import numpy
