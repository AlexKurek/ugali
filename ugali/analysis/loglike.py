#!/usr/bin/env python
"""
Implementation of the (log) likelihood function.
"""
from collections import OrderedDict as odict
import copy
import time

import numpy
import numpy as np
from scipy.stats import norm

import healpy
import healpy as hp
<<<<<<< HEAD
import astropy.io.fits as pyfits
=======
import pyfits
import fitsio
>>>>>>> fdb9642b

import ugali.utils.binning
import ugali.utils.parabola

from ugali.utils.projector import angsep, gal2cel
from ugali.utils.healpix import ang2pix,pix2ang
from ugali.utils.logger import logger

from ugali.utils.config import Config
from ugali.analysis.source import Source

class Observation(object):
    """
    Dummy class for storing catalog, roi, mask and other quantities
    associated with an "observation".
    """
    def __init__(self,**kwargs):
        self.__dict__.update(**kwargs)

class LogLikelihood(object):
    """
    Class for calculating the log-likelihood from a set of models.
    """

    def __init__(self, config, observation, source):
        # Currently assuming that input mask is ROI-specific
        self.config = Config(config)

        self.roi = observation.roi
        self.mask = observation.mask
        self.catalog_full = observation.catalog

        self.clip_catalog()

        # The source model (includes kernel and isochrone)
        self.source = source

        # Effective bin size in color-magnitude space
        self.delta_mag = self.config['likelihood']['delta_mag']

        self.spatial_only = self.config['likelihood'].get('spatial_only',False)
        self.color_only   = self.config['likelihood'].get('color_only',False)

        if self.spatial_only and self.color_only:
            msg = "Both 'spatial_only' and 'color_only' set"
            logger.error(msg)
            raise ValueError(msg)
        elif self.spatial_only: 
            logger.warning("Likelihood calculated from spatial information only!!!")
        elif self.color_only:
            logger.warning("Likelihood calculated from color information only!!!")

        self.calc_background()

    def __call__(self):
        # The signal probability for each object
        #self.p = (self.richness * self.u) / ((self.richness * self.u) + self.b)
        # The total model predicted counts
        #return -1. * numpy.sum(numpy.log(1.-self.p)) - (self.f * self.source.richness)
        return -1. * np.log(1.-self.p).sum() - (self.f * self.source.richness)
        
    def __str__(self):
        ret = "%s:\n"%self.__class__.__name__
        ret += str(self.source)
        return ret

    ############################################################################
    # Derived and protected properties
    ############################################################################

    # Various derived properties
    @property
    def kernel(self):
        #return self.models['spatial']
        return self.source.kernel

    @property
    def isochrone(self):
        #return self.models['color']
        return self.source.isochrone

    @property
    def pixel(self):
        nside = self.config.params['coords']['nside_pixel']
        pixel = ang2pix(nside,float(self.source.lon),float(self.source.lat))
        return pixel

    # Protect the basic elements of the likelihood
    @property
    def u(self):
        return self._u
    @property
    def b(self):
        return self._b
    @property
    def p(self):
        return self._p
    @property
    def f(self):
        return self._f
        
    def value(self,**kwargs):
        """
        Evaluate the log-likelihood at the given input parameter values
        """
        self.set_params(**kwargs)
        self.sync_params()
        return self()

    @property
    def nobs(self):
        """
        Number of observed stars.
        """
        return self.source.richness * self.f

    ############################################################################
    # Methods for setting model parameters
    ############################################################################

    def set_params(self,**kwargs):
        self.source.set_params(**kwargs)

        if self.pixel not in self.roi.pixels_interior:
            # ADW: Raising this exception is not strictly necessary, 
            # but at least a warning should be printed if target outside of region.
            raise ValueError("Coordinate outside interior ROI.")

    def sync_params(self):
        # The sync_params step updates internal quantities based on
        # newly set parameters. The goal is to only update required quantities
        # to keep computational time low.
 
        if self.source.get_sync('richness'):
            # No sync necessary for richness
            pass
        if self.source.get_sync('isochrone'):
            self.observable_fraction = self.calc_observable_fraction(self.source.distance_modulus)
            self.u_color = self.calc_signal_color(self.source.distance_modulus)
        if self.source.get_sync('kernel'):
            self.u_spatial = self.calc_signal_spatial()

        # Combined object-by-object signal probability
        self._u = self.u_spatial * self.u_color
         
        # Observable fraction requires update if isochrone changed
        # Fraction calculated over interior region
        self._f = self.roi.area_pixel * \
            (self.surface_intensity_sparse*self.observable_fraction).sum()

        ## ADW: Spatial information only (remember mag binning in calc_background)
        if self.spatial_only:
            self._u = self.u_spatial
            observable_fraction = (self.observable_fraction > 0)
            self._f = self.roi.area_pixel * \
                     (self.surface_intensity_sparse*observable_fraction).sum()

        # The signal probability for each object
        self._p = (self.source.richness * self.u)/((self.source.richness * self.u) + self.b)

        #print 'b',np.unique(self.b)[:20]
        #print 'u',np.unique(self.u)[:20]
        #print 'f',np.unique(self.f)[:20]
        #print 'p',np.unique(self.p)[:20] 

        # Reset the sync toggle
        #for k in self._sync.keys(): self._sync[k]=False 
        self.source.reset_sync()

    ############################################################################
    # Methods for calculating observation quantities
    ############################################################################

    def clip_catalog(self):
        # ROI-specific catalog
        logger.debug("Clipping full catalog...")
        cut_observable = self.mask.restrictCatalogToObservableSpace(self.catalog_full)

        # All objects within disk ROI
        logger.debug("Creating roi catalog...")
        self.catalog_roi = self.catalog_full.applyCut(cut_observable)
        self.catalog_roi.project(self.roi.projector)
        self.catalog_roi.spatialBin(self.roi)

        # All objects interior to the background annulus
        logger.debug("Creating interior catalog...")
        cut_interior = numpy.in1d(ang2pix(self.config['coords']['nside_pixel'], self.catalog_roi.lon, self.catalog_roi.lat), 
                                  self.roi.pixels_interior)
        #cut_interior = self.roi.inInterior(self.catalog_roi.lon,self.catalog_roi.lat)
        self.catalog_interior = self.catalog_roi.applyCut(cut_interior)
        self.catalog_interior.project(self.roi.projector)
        self.catalog_interior.spatialBin(self.roi)

        # Set the default catalog
        #logger.info("Using interior ROI for likelihood calculation")
        self.catalog = self.catalog_interior
        #self.pixel_roi_cut = self.roi.pixel_interior_cut

    def calc_backgroundCMD(self):
        #ADW: At some point we may want to make the background level a fit parameter.
        logger.info('Calculating background CMD ...')
        self.cmd_background = self.mask.backgroundCMD(self.catalog_roi)
        #self.cmd_background = self.mask.backgroundCMD(self.catalog_roi,mode='histogram')
        #self.cmd_background = self.mask.backgroundCMD(self.catalog_roi,mode='uniform')
        # Background density (deg^-2 mag^-2) and background probability for each object
        logger.info('Calculating background probabilities ...')
        b_density = ugali.utils.binning.take2D(self.cmd_background,
                                               self.catalog.color, self.catalog.mag,
                                               self.roi.bins_color, self.roi.bins_mag)

        # ADW: I don't think this 'area_pixel' or 'delta_mag' factors are necessary, 
        # so long as it is also removed from u_spatial and u_color
        #self._b = b_density * self.roi.area_pixel * self.delta_mag**2
        self._b = b_density

        if self.spatial_only:
            # ADW: This assumes a flat mask...
            #solid_angle_annulus = (self.mask.mask_1.mask_annulus_sparse > 0).sum()*self.roi.area_pixel
            solid_angle_annulus = ((self.mask.mask_1.mask_annulus_sparse > 0)*self.mask.frac_annulus_sparse).sum()*self.roi.area_pixel
            b_density = self.roi.inAnnulus(self.catalog_roi.lon,self.catalog_roi.lat).sum()/solid_angle_annulus
            self._b = np.array([b_density*self.roi.area_pixel])

    def calc_backgroundMMD(self):
        #ADW: At some point we may want to make the background level a fit parameter.
        logger.info('Calculating background MMD ...')
        self.mmd_background = self.mask.backgroundMMD(self.catalog_roi)
        #self.mmd_background = self.mask.backgroundMMD(self.catalog_roi,mode='histogram')
        #self.mmd_background = self.mask.backgroundMMD(self.catalog_roi,mode='uniform')
        # Background density (deg^-2 mag^-2) and background probability for each object
        logger.info('Calculating background probabilities ...')
        b_density = ugali.utils.binning.take2D(self.mmd_background,
                                               self.catalog.mag_2, self.catalog.mag_1,
                                               self.roi.bins_mag, self.roi.bins_mag)

        # ADW: I don't think this 'area_pixel' or 'delta_mag' factors are necessary, 
        # so long as it is also removed from u_spatial and u_color
        #self._b = b_density * self.roi.area_pixel * self.delta_mag**2
        self._b = b_density

        if self.spatial_only:
            # ADW: This assumes a flat mask...
            #solid_angle_annulus = (self.mask.mask_1.mask_annulus_sparse > 0).sum()*self.roi.area_pixel
            solid_angle_annulus = ((self.mask.mask_1.mask_annulus_sparse > 0)*self.mask.frac_annulus_sparse).sum()*self.roi.area_pixel
            b_density = self.roi.inAnnulus(self.catalog_roi.lon,self.catalog_roi.lat).sum()/solid_angle_annulus
            self._b = np.array([b_density*self.roi.area_pixel])

    # FIXME: Need to parallelize CMD and MMD formulation
    calc_background = calc_backgroundCMD

    def calc_observable_fraction(self,distance_modulus):
        """
        Calculated observable fraction within each pixel of the target region.
        """
        # This is the observable fraction after magnitude cuts in each 
        # pixel of the ROI.
        observable_fraction = self.isochrone.observableFraction(self.mask,distance_modulus)
        if not observable_fraction.sum() > 0:
            msg = "No observable fraction"
            msg += ("\n"+str(self.source.params))
            logger.error(msg)
            raise ValueError(msg)
        return observable_fraction

    def calc_signal_color1(self, distance_modulus, mass_steps=10000):
        """
        Compute signal color probability (u_color) for each catalog object on the fly.
        """
        mag_1, mag_2 = self.catalog.mag_1,self.catalog.mag_2
        mag_err_1, mag_err_2 = self.catalog.mag_err_1,self.catalog.mag_err_2
        u_density = self.isochrone.pdf(mag_1,mag_2,mag_err_1,mag_err_2,distance_modulus,self.delta_mag,mass_steps)

        #u_color = u_density * self.delta_mag**2
        u_color = u_density

        return u_color

    def calc_signal_color2(self, distance_modulus, mass_steps=1000):
        """
        Compute signal color probability (u_color) for each catalog object on the fly.
        """
        logger.info('Calculating signal color from MMD')

        mag_1, mag_2 = self.catalog.mag_1,self.catalog.mag_2
        lon, lat = self.catalog.lon,self.catalog.lat
        u_density = self.isochrone.pdf_mmd(lon,lat,mag_1,mag_2,distance_modulus,self.mask,self.delta_mag,mass_steps)

        #u_color = u_density * self.delta_mag**2
        u_color = u_density

        # ADW: Should calculate observable fraction here as well...

        return u_color

    # FIXME: Need to parallelize CMD and MMD formulation
    calc_signal_color = calc_signal_color1

    def calc_signal_spatial(self):
        """
        Calculate the spatial signal probability for each catalog object.

        Parameters:
        -----------
        None

        Returns:
        --------
        u_spatial : array of spatial probabilities per object
        """
        # At the pixel level over the ROI
        pix_lon,pix_lat = self.roi.pixels_interior.lon,self.roi.pixels_interior.lat
        nside = self.config['coords']['nside_pixel']
        #self.angsep_sparse = angsep(self.lon,self.lat,pix_lon,pix_lat)
        #self.surface_intensity_sparse = self.kernel.surfaceIntensity(self.angsep_sparse)

        # For small kernels, use the single pixel where they reside; otherwise, calculate over roi
        if self.kernel.extension < 2*np.degrees(healpy.max_pixrad(nside)):
            #msg =  "small kernel"
            #msg += ("\n"+str(self.params))
            #logger.warning(msg)
            idx = self.roi.indexInterior(self.kernel.lon,self.kernel.lat)
            self.surface_intensity_sparse = np.zeros(len(pix_lon))
            self.surface_intensity_sparse[idx] = 1.0/self.roi.area_pixel
        else:
            self.surface_intensity_sparse = self.kernel.pdf(pix_lon,pix_lat)

        # On the object-by-object level
        #self.angsep_object = angsep(self.lon,self.lat,self.catalog.lon,self.catalog.lat)
        #self.surface_intensity_object = self.kernel.surfaceIntensity(self.angsep_object)
        self.surface_intensity_object = self.kernel.pdf(self.catalog.lon,self.catalog.lat)
        
        # Spatial component of signal probability
        #u_spatial = self.roi.area_pixel * self.surface_intensity_object
        u_spatial = self.surface_intensity_object
        return u_spatial

    ############################################################################
    # Methods for fitting and working with the likelihood
    ############################################################################

    def ts(self):
        return 2*self()

    def fit_richness(self, atol=1.e-3, maxiter=50):
        """
        Maximize the log-likelihood as a function of richness.
        """
        # Check whether the signal probability for all objects are zero
        # This can occur for finite kernels on the edge of the survey footprint
        if numpy.isnan(self.u).any():
            logger.warning("NaN signal probability found")
            return 0., 0., None
        
        if not numpy.any(self.u):
            logger.warning("Signal probability is zero for all objects")
            return 0., 0., None

        # Richness corresponding to 0, 1, and 10 observable stars
        richness = np.array([0., 1./self.f, 10./self.f])
        loglike = []
        for r in richness:
            loglike.append(self.value(richness=r))
        loglike = np.array(loglike)

        found_maximum = False
        iteration = 0
        while not found_maximum:
            parabola = ugali.utils.parabola.Parabola(richness, 2.*loglike)
            if parabola.vertex_x < 0.:
                found_maximum = True
            else:
                richness = numpy.append(richness, parabola.vertex_x)
                loglike  = numpy.append(loglike, self.value(richness=richness[-1]))    

                if numpy.fabs(loglike[-1] - numpy.max(loglike[0: -1])) < atol:
                    found_maximum = True
            iteration+=1
            if iteration > maxiter:
                logger.warning("Maximum number of iterations reached")
                break
            
        index = numpy.argmax(loglike)
        return loglike[index], richness[index], parabola

    def richness_interval(self, alpha=0.6827, n_pdf_points=100):
        loglike_max, richness_max, parabola = self.fit_richness()

        richness_range = parabola.profileUpperLimit(delta=25.) - richness_max
        richness = numpy.linspace(max(0., richness_max - richness_range),
                                  richness_max + richness_range,
                                  n_pdf_points)
        if richness[0] > 0.:
            richness = numpy.insert(richness, 0, 0.)
            n_pdf_points += 1
        
        log_likelihood = numpy.zeros(n_pdf_points)
        for kk in range(0, n_pdf_points):
            log_likelihood[kk] = self.value(richness=richness[kk])
        parabola = ugali.utils.parabola.Parabola(richness, 2.*log_likelihood)
        return parabola.confidenceInterval(alpha)


    def write_membership2(self,filename):
        ra,dec = gal2cel(self.catalog.lon,self.catalog.lat)
        
        name_objid = self.config['catalog']['objid_field']
        name_mag_1 = self.config['catalog']['mag_1_field']
        name_mag_2 = self.config['catalog']['mag_2_field']
        name_mag_err_1 = self.config['catalog']['mag_err_1_field']
        name_mag_err_2 = self.config['catalog']['mag_err_2_field']

        # Angular and isochrone separations
        sep = angsep(self.source.lon,self.source.lat,self.catalog.lon,self.catalog.lat)
        isosep = self.isochrone.separation(self.catalog.mag_1,self.catalog.mag_2)

        columns = [
            pyfits.Column(name=name_objid,format='K',array=self.catalog.objid),
            pyfits.Column(name='GLON',format='D',array=self.catalog.lon),
            pyfits.Column(name='GLAT',format='D',array=self.catalog.lat),
            pyfits.Column(name='RA',format='D',array=ra),
            pyfits.Column(name='DEC',format='D',array=dec),
            pyfits.Column(name=name_mag_1,format='E',array=self.catalog.mag_1),
            pyfits.Column(name=name_mag_err_1,format='E',array=self.catalog.mag_err_1),
            pyfits.Column(name=name_mag_2,format='E',array=self.catalog.mag_2),
            pyfits.Column(name=name_mag_err_2,format='E',array=self.catalog.mag_err_2),
            pyfits.Column(name='COLOR',format='E',array=self.catalog.color),
            pyfits.Column(name='ANGSEP',format='E',array=sep),
            pyfits.Column(name='ISOSEP',format='E',array=isosep),
            pyfits.Column(name='PROB',format='E',array=self.p),
        ]
        hdu = pyfits.new_table(columns)
        for param,value in self.source.params.items():
            # HIERARCH allows header keywords longer than 8 characters
            name = 'HIERARCH %s'%param.upper()
            hdu.header.set(name,value.value,param)
        name = 'HIERARCH %s'%'TS'
        hdu.header.set(name,self.ts())
        name = 'HIERARCH %s'%'TIMESTAMP'
        hdu.header.set(name,time.asctime())
        hdu.writeto(filename,clobber=True)

    # Writing membership files
    def write_membership(self,filename):
        """
        Write a catalog file of the likelihood region including
        membership properties.

        Parameters:
        -----------
        filename : output filename
        
        Returns:
        --------
        None
        """
        # Column names
        name_objid = self.config['catalog']['objid_field']
        name_mag_1 = self.config['catalog']['mag_1_field']
        name_mag_2 = self.config['catalog']['mag_2_field']
        name_mag_err_1 = self.config['catalog']['mag_err_1_field']
        name_mag_err_2 = self.config['catalog']['mag_err_2_field']

        # Coordinate conversion
        ra,dec = gal2cel(self.catalog.lon,self.catalog.lat)

        # Angular and isochrone separations
        sep = angsep(self.source.lon,self.source.lat,
                     self.catalog.lon,self.catalog.lat)
        isosep = self.isochrone.separation(self.catalog.mag_1,self.catalog.mag_2)

        # If size becomes an issue we can make everything float32
        data = odict()
        data[name_objid]     = self.catalog.objid
        data['GLON']         = self.catalog.lon
        data['GLAT']         = self.catalog.lat
        data['RA']           = ra
        data['DEC']          = dec
        data[name_mag_1]     = self.catalog.mag_1
        data[name_mag_err_1] = self.catalog.mag_err_1
        data[name_mag_2]     = self.catalog.mag_2
        data[name_mag_err_2] = self.catalog.mag_err_2
        data['COLOR']        = self.catalog.color
        data['ANGSEP']       = sep.astype(np.float32)
        data['ISOSEP']       = isosep.astype(np.float32)
        data['PROB']         = self.p.astype(np.float32)
     
        # HIERARCH allows header keywords longer than 8 characters
        header = []
        for param,value in self.source.params.items():
            card = dict(name='HIERARCH %s'%param.upper(),
                        value=value.value,
                        comment=param)
            header.append(card)
        card = dict(name='HIERARCH %s'%'TS',value=self.ts(),
                    comment='test statistic')
        header.append(card)
        card = dict(name='HIERARCH %s'%'TIMESTAMP',value=time.asctime(),
                    comment='creation time')
        header.append(card)
        fitsio.write(filename,data,header=header,clobber=True)

def write_membership(filename,config,srcfile,section=None):
    """
    Top level interface to write the membership from a config and source model.
    """
    source = Source()
    source.load(srcfile,section=section)
    loglike = createLoglike(config,source)
    loglike.write_membership(filename)

# This should probably be moved into ugali.analysis.source...
def createSource(config, section=None, **kwargs):
    config = Config(config)    
    source = Source()

    if config.get(section) is not None:
        params = config.get(section).get('source')
    else:
        params = config.get('source')

    if params is not None:
        source.load(params)

    source.set_params(**kwargs)
    return source

### probably don't need these ###
def createKernel(config, **kwargs):
    return createSource(config,**kwargs).kernel

def createIsochrone(config, **kwargs):
    return createSource(config,**kwargs).isochrone

### probably move these to observation ###
def createObservation(config,lon,lat):
    roi = createROI(config,lon,lat)
    catalog = createCatalog(config,roi)
    mask = createMask(config,roi)
    return Observation(roi=roi,mask=mask,catalog=catalog)

def createROI(config,lon,lat):
    import ugali.observation.roi
    roi = ugali.observation.roi.ROI(config, lon, lat)        
    return roi

def createMask(config,roi=None,lon=None,lat=None):
    import ugali.observation.mask
    if roi is None: 
        if lon is None or lat is None: 
            msg = "Without `roi`, `lon` and `lat` must be specified"
            raise Exception(msg)
        roi = createROI(config,lon,lat)
    mask = ugali.observation.mask.Mask(config, roi)
    return mask

def createCatalog(config,roi=None,lon=None,lat=None):
    """
    Create a catalog object
    """
    import ugali.observation.catalog
    if roi is None: roi = createROI(config,lon,lat)
    catalog = ugali.observation.catalog.Catalog(config,roi=roi)
    return catalog

### move to simulate ###
def simulateCatalog(config,roi=None,lon=None,lat=None):
    """
    Simulate a catalog object.
    """
    import ugali.simulation.simulator
    if roi is None: roi = createROI(config,lon,lat)
    sim = ugali.simulation.simulator.Simulator(config,roi)
    return sim.catalog()

def createLoglike(config,source=None,lon=None,lat=None):

    if isinstance(source,str):
        srcfile = source
        source = ugali.analysis.source.Source()
        source.load(srcfile,section='source')
    if source is not None:
        lon,lat = source.lon,source.lat
    else:
        if lon is None or lat is None:
            msg = "Without `source`, `lon` and `lat` must be specified"
            raise Exception(msg)
        source = createSource(config,lon=lon,lat=lat)
        
    observation = createObservation(config,lon,lat)
    loglike = LogLikelihood(config,observation,source)
    loglike.sync_params()
    return loglike

if __name__ == "__main__":
    import argparse
    description = "python script"
    parser = argparse.ArgumentParser(description=description)
    parser.add_argument('args',nargs=argparse.REMAINDER)
    opts = parser.parse_args(); args = opts.args
<|MERGE_RESOLUTION|>--- conflicted
+++ resolved
@@ -12,12 +12,8 @@
 
 import healpy
 import healpy as hp
-<<<<<<< HEAD
 import astropy.io.fits as pyfits
-=======
-import pyfits
 import fitsio
->>>>>>> fdb9642b
 
 import ugali.utils.binning
 import ugali.utils.parabola
