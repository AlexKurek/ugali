#!/usr/bin/env python
"""
Toolkit for working with healpix
"""

from collections import OrderedDict as odict

import numpy
import numpy as np
import healpy as hp
import healpy

import ugali.utils.projector
<<<<<<< HEAD
from ugali.utils import fileio
=======
>>>>>>> d7b6544b
from ugali.utils.logger import logger

############################################################

def superpixel(subpix, nside_subpix, nside_superpix):
    """
    Return the indices of the super-pixels which contain each of the sub-pixels.
    """
    if nside_subpix==nside_superpix: return subpix
    theta, phi =  hp.pix2ang(nside_subpix, subpix)
    return hp.ang2pix(nside_superpix, theta, phi)


def subpixel(superpix, nside_superpix, nside_subpix):
    """
    Return the indices of sub-pixels (resolution nside_subpix) within
    the super-pixel with (resolution nside_superpix).
    
    ADW: It would be better to convert to next and do this explicitly
    """
    if nside_superpix==nside_subpix: return superpix
    vec = hp.pix2vec(nside_superpix, superpix)
    radius = np.degrees(2. * hp.max_pixrad(nside_superpix))
    subpix = query_disc(nside_subpix, vec, radius)
    pix_for_subpix = superpixel(subpix,nside_subpix,nside_superpix)
    # Might be able to speed up array indexing...
    return subpix[pix_for_subpix == superpix]

def d_grade_ipix(ipix, nside_in, nside_out, nest=False):
    """
    Return the indices of the super-pixels which contain each of the
    sub-pixels (nside_in > nside_out).

    Parameters:
    -----------
    ipix      : index of the input subpixels
    nside_in  : nside of the input subpix
    nside_out : nside of the desired superpixels

    Returns:
    --------
    ipix_out  : superpixels for each subpixel
    """

    if nside_in==nside_out: return ipix
    if not (nside_in > nside_out): 
        raise ValueError("nside_out must be less than nside_in")

    return hp.vec2pix(nside_out, *hp.pix2vec(nside_in, ipix, nest), nest=nest)

def u_grade_ipix(ipix, nside_in, nside_out, nest=False):
    """
    Return the indices of sub-pixels (resolution nside_subpix) within
    the super-pixel(s) (resolution nside_superpix).
    
    Parameters:
    -----------
    ipix      : index of the input superpixel(s)
    nside_in  : nside of the input superpixel
    nside_out : nside of the desired subpixels

    Returns:
    --------
    ipix_out : subpixels for each superpixel
    """

    if nside_in==nside_out: return ipix
    if not (nside_in < nside_out): 
        raise ValueError("nside_in must be less than nside_out")

    if nest: nest_ipix = ipix
    else:    nest_ipix = hp.ring2nest(nside_in, ipix)

    factor = (nside_out//nside_in)**2
    if np.isscalar(ipix):
        nest_ipix_out = factor*nest_ipix + np.arange(factor)
    else:
        nest_ipix_out = factor*np.asarray(nest_ipix)[:,np.newaxis]+np.arange(factor)

    if nest: return nest_ipix_out
    else:    return hp.nest2ring(nside_out, nest_ipix_out)
        

def ud_grade_ipix(ipix, nside_in, nside_out, nest=False):
    """
    Upgrade or degrade resolution of a pixel list.

    Parameters:
    -----------
    ipix:array-like 
    the input pixel(s)

    nside_in:int
    the nside of the input pixel(s)

    nside_out:int
    the desired nside of the output pixel(s)

    order:str
    pixel ordering of input and output ("RING" or "NESTED")

    Returns:
    --------
    pix_out:array-like
    the upgraded or degraded pixel array
    """
    if nside_in == nside_out: return ipix
    elif nside_in < nside_out:
        return u_grade_ipix(ipix, nside_in, nside_out, nest)
    elif nside_in > nside_out:
        return d_grade_ipix(ipix, nside_in, nside_out, nest)

############################################################

#ADW: These can be replaced by healpy functions...

def phi2lon(phi): return np.degrees(phi)
def lon2phi(lon): return np.radians(lon)

def theta2lat(theta): return 90. - np.degrees(theta)
def lat2theta(lat): return np.radians(90. - lat)

def pix2ang(nside, pix, nest=False):
    """
    Return (lon, lat) in degrees instead of (theta, phi) in radians
    """
    theta, phi =  hp.pix2ang(nside, pix, nest=nest)
    lon = phi2lon(phi)
    lat = theta2lat(theta)
    return lon, lat

def ang2pix(nside, lon, lat, nest=False):
    """
    Input (lon, lat) in degrees instead of (theta, phi) in radians
    """
    theta = np.radians(90. - lat)
    phi = np.radians(lon)
    return hp.ang2pix(nside, theta, phi, nest=nest)

def ang2vec(lon, lat):
    theta = lat2theta(lat)
    phi = lon2phi(lon)
    vec = hp.ang2vec(theta, phi)
    return vec

pixToAng = pix2ang
angToPix = ang2pix
angToVec = ang2vec

def get_nside(m):
    try: 
        return hp.get_nside(m)
    except TypeError:
        return hp.get_nside(m.data)

############################################################

def healpixMap(nside, lon, lat, fill_value=0., nest=False):
    """
    Input (lon, lat) in degrees instead of (theta, phi) in radians.
    Returns HEALPix map at the desired resolution 
    """

    lon_median, lat_median = np.median(lon), np.median(lat)
    max_angsep = np.max(ugali.utils.projector.angsep(lon, lat, lon_median, lat_median))
    
    pix = angToPix(nside, lon, lat, nest=nest)
    if max_angsep < 10:
        # More efficient histograming for small regions of sky
        m = np.tile(fill_value, hp.nside2npix(nside))
        pix_subset = ugali.utils.healpix.angToDisc(nside, lon_median, lat_median, max_angsep, nest=nest)
        bins = np.arange(np.min(pix_subset), np.max(pix_subset) + 1)
        m_subset = np.histogram(pix, bins=bins - 0.5)[0].astype(float)
        m[bins[0:-1]] = m_subset
    else:
        m = np.histogram(pix, np.arange(hp.nside2npix(nside) + 1))[0].astype(float)
    if fill_value != 0.:
        m[m == 0.] = fill_value
    return m

############################################################

def in_pixels(lon,lat,pixels,nside):
    """
    Check if (lon,lat) in pixel list. Assumes RING formatting.

    Parameters:
    -----------
    lon    : longitude (deg)
    lat    : latitude (deg)
    pixels : pixel list [RING format] to check for inclusion
    nside  : nside of pixel list 

    Returns:
    --------
    inpix : boolean array for inclusion
    """
    pix = ang2pix(nside,lon,lat)
    return np.in1d(pix,pixels)


def index_pix_in_pixels(pix,pixels,sort=False,outside=-1):
    """
    Find the indices of a set of pixels into another set of pixels.
    !!! ASSUMES SORTED PIXELS !!!

    Parameters:
    -----------
    pix    : set of search pixels
    pixels : set of reference pixels
  
    Returns:
    --------
    index : index into the reference pixels
    """
    # ADW: Not really safe to set index = -1 (accesses last entry); 
    # -np.inf would be better, but breaks other code...

    # ADW: Are the pixels always sorted? Is there a quick way to check?
    if sort: pixels = np.sort(pixels)

    # Assumes that 'pixels' is pre-sorted, otherwise...???
    index = np.searchsorted(pixels,pix)
    if np.isscalar(index):
        if not np.in1d(pix,pixels).any(): index = outside
    else:
        # Find objects that are outside the pixels
        index[~np.in1d(pix,pixels)] = outside
    return index

def index_lonlat_in_pixels(lon,lat,pixels,nside,sort=False,outside=-1):
    """
    Find the indices of a set of angles into a set of pixels

    Parameters:
    -----------
    pix    : set of search pixels
    pixels : set of reference pixels
  
    Returns:
    --------
    index : index into the reference pixels
    """

    pix = ang2pix(nside,lon,lat)
    return index_pix_in_pixels(pix,pixels,sort,outside)

index_pixels = index_lonlat_in_pixels

#def index_pixels(lon,lat,pixels,nside):
#    """
#    Find the index for object amoung a subset of healpix pixels.
#    Set index of objects outside the pixel subset to -1
#    """
#    # ADW: Not really safe to set index = -1 (accesses last entry); 
#    # -np.inf would be better, but breaks other code...
#    pix = ang2pix(nside,lon,lat)
#    # pixels should be pre-sorted, otherwise...???
#    index = np.searchsorted(pixels,pix)
#    if np.isscalar(index):
#        if not np.in1d(pix,pixels).any(): index = -1
#    else:
#        # Find objects that are outside the roi
#        #index[np.take(pixels,index,mode='clip')!=pix] = -1
#        index[~np.in1d(pix,pixels)] = -1
#    return index


############################################################

def query_disc(nside, vec, radius, inclusive=False, fact=4, nest=False):
    """
    Wrapper around healpy.query_disc to deal with old healpy implementation.

    nside : int
      The nside of the Healpix map.
    vec : float, sequence of 3 elements
      The coordinates of unit vector defining the disk center.
    radius : float
      The radius (in degrees) of the disc
    inclusive : bool, optional
      If False, return the exact set of pixels whose pixel centers lie 
      within the disk; if True, return all pixels that overlap with the disk,
      and maybe a few more. Default: False
    fact : int, optional
      Only used when inclusive=True. The overlapping test will be done at
      the resolution fact*nside. For NESTED ordering, fact must be a power of 2,
      else it can be any positive integer. Default: 4.
    nest: bool, optional
      if True, assume NESTED pixel ordering, otherwise, RING pixel ordering

    """
    try: 
        # New-style call (healpy 1.6.3)
        return hp.query_disc(nside, vec, np.radians(radius), inclusive, fact, nest)
    except Exception as e: 
        print(e)
        # Old-style call (healpy 0.10.2)
        return hp.query_disc(nside, vec, np.radians(radius), nest, deg=False)

def ang2disc(nside, lon, lat, radius, inclusive=False, fact=4, nest=False):
    """
    Wrap `query_disc` to use lon, lat, and radius in degrees.
    """
    vec = ang2vec(lon,lat)
    return query_disc(nside,vec,radius,inclusive,fact,nest)

angToDisc = ang2disc

def get_interp_val(m, lon, lat, *args, **kwargs):
    return hp.get_interp_val(m, lat2theta(lat), lon2phi(lon), *args, **kwargs)

############################################################

def header_odict(nside,nest=False,coord=None, partial=True):
    """Mimic the healpy header keywords."""
    hdr = odict([])
    hdr['PIXTYPE']=odict([('name','PIXTYPE'),
                          ('value','HEALPIX'),
                          ('comment','HEALPIX pixelisation')])

    ordering = 'NEST' if nest else 'RING'
    hdr['ORDERING']=odict([('name','ORDERING'),
                           ('value',ordering),
                           ('comment','Pixel ordering scheme, either RING or NESTED')])
    hdr['NSIDE']=odict([('name','NSIDE'),
                        ('value',nside),
                        ('comment','Resolution parameter of HEALPIX')])
    if coord:
        hdr['COORDSYS']=odict([('name','COORDSYS'), 
                               ('value',coord), 
                               ('comment','Ecliptic, Galactic or Celestial (equatorial)')])
    
    if not partial:
        hdr['FIRSTPIX']=odict([('name','FIRSTPIX'),
                               ('value',0), 
                               ('comment','First pixel # (0 based)')])
        hdr['LASTPIX']=odict([('name','LASTPIX'),
                              ('value',hp.nside2npix(nside)-1),
                              ('comment','Last pixel # (0 based)')])
    hdr['INDXSCHM']=odict([('name','INDXSCHM'),
                           ('value','EXPLICIT' if partial else 'IMPLICIT'),
                           ('comment','Indexing: IMPLICIT or EXPLICIT')])
    hdr['OBJECT']=odict([('name','OBJECT'), 
                         ('value','PARTIAL' if partial else 'FULLSKY'),
                         ('comment','Sky coverage, either FULLSKY or PARTIAL')])
    return hdr

def write_partial_map(filename, data, nside, coord=None, nest=False,
                      header=None,dtype=None,**kwargs):
    """
    Partial HEALPix maps are used to efficiently store maps of the sky by only
    writing out the pixels that contain data.

    Three-dimensional data can be saved by supplying a distance modulus array
    which is stored in a separate extension.

    Parameters:
    -----------
    filename : output file name
    data     : dictionary or recarray of data to write (must contain 'PIXEL')
    nside    : healpix nside of data
    coord    : 'G'alactic, 'C'elestial, 'E'cliptic
    ordering : 'RING' or 'NEST'
    kwargs   : Passed to fitsio.write

    Returns:
    --------
    None
    """
    import fitsio
    import ugali.utils.fileio

    # ADW: Do we want to make everything uppercase?

    if isinstance(data,dict):
        names = list(data.keys())
    else:
        names = data.dtype.names

    if 'PIXEL' not in names:
        msg = "'PIXEL' column not found."
        raise ValueError(msg)

    hdr = header_odict(nside=nside,coord=coord,nest=nest)
    fitshdr = fitsio.FITSHDR(list(hdr.values()))
    if header is not None:
        for k,v in header.items():
            fitshdr.add_record({'name':k,'value':v})
    # ADW: Should this be a debug?
    logger.info("Writing %s..."%filename)
    fitsio.write(filename,data,extname='PIX_DATA',header=fitshdr,clobber=True)

def read_partial_map(filenames, column, fullsky=True, **kwargs):
    """
    Read a partial HEALPix file(s) and return pixels and values/map. Can
    handle 3D healpix maps (pix, value, zdim). Returned array has
    shape (dimz,npix).

    Parameters:
    -----------
    filenames     : list of input filenames
    column        : column of interest
    fullsky       : partial or fullsky map
    kwargs        : passed to fitsio.read

    Returns:
    --------
    (nside,pix,map) : pixel array and healpix map (partial or fullsky)
    """
    import fitsio
    import ugali.utils.fileio

    # Make sure that PIXEL is in columns
    #kwargs['columns'] = ['PIXEL',column]
    kwargs['columns'] = ['PIXEL'] + np.atleast_1d(column).tolist()

    filenames = np.atleast_1d(filenames)
    header = fitsio.read_header(filenames[0],ext=kwargs.get('ext',1))
    data = fileio.load_files(filenames,**kwargs)

    pix = data['PIXEL']
    value = data[column]
    nside = header['NSIDE']
    npix = hp.nside2npix(nside)

    ndupes = len(pix) - len(np.unique(pix))
    if ndupes > 0:
        msg = '%i duplicate pixels during load.'%(ndupes)
        raise Exception(msg)

    if fullsky and not np.isscalar(column):
        raise Exception("Cannot make fullsky map from list of columns.")
    
    if fullsky:
        shape = list(value.shape)
        shape[0] = npix
        hpxmap = hp.UNSEEN * np.ones(shape,dtype=value.dtype)
        hpxmap[pix] = value
        return (nside,pix,hpxmap.T)
    else:
        return (nside,pix,value.T)

def merge_partial_maps(filenames,outfile,**kwargs):
    """
    Parameters:
    -----------
    filenames : list of filenames to merge
    outfile   : name of outfile to create
    kwargs    : kwargs passed to fitsio.read

    Returns:
    --------
    None
    """
    import fitsio
    import ugali.utils.fileio

    filenames = np.atleast_1d(filenames)

    header = fitsio.read_header(filenames[0],ext=kwargs.get('ext',1))
    nside = header['NSIDE']
    data = fileio.load_files(filenames,**kwargs)
    pix = data['PIXEL']

    ndupes = len(pix) - len(np.unique(pix))
    if ndupes > 0:
        msg = '%i duplicate pixels during load.'%(ndupes)
        raise Exception(msg)

    extname = 'DISTANCE_MODULUS'
    kwargs['ext'] = extname
    distance = fileio.load_files(filenames,**kwargs)[extname]
    unique_distance = np.unique(distance)
    # Check if distance moduli are the same...
    if np.any(distance[:len(unique_distance)] != unique_distance):
        msg = "Non-matching distance modulus:"
        msg += '\n'+str(distance[:len(unique_distance)])
        msg += '\n'+str(unique_distance)
        raise Exception(msg)
    del distance

    # Writing partial maps
    write_partial_map(outfile,data=data,nside=nside,clobber=True)
    fitsio.write(outfile,{extname:unique_distance},extname=extname)

def merge_likelihood_headers(filenames, outfile, **kwargs):
    """
    Merge header information from likelihood files.

    Parameters:
    -----------
    filenames : input filenames
    oufile    : the merged file to write
    
    Returns:
    --------
    data      : the data being written
    """
<<<<<<< HEAD
    filenames = np.atleast_1d(filenames)

    ext='PIX_DATA'
    nside = fitsio.read_header(filenames[0],ext=ext)['LKDNSIDE']

    keys = ['LKDPIX','STELLAR','NINSIDE','NANNULUS']
    data_dict = fileio.load_headers(filenames,ext=ext,keys=keys,mulitproc=8)
    names = data_dict.dtype.names
    data_dict.dtype.names = ['PIXEL' if n=='LKDPIX' else n for n in names]
        
    write_partial_map(outfile, data_dict, nside)
    return data_dict

def merge_likelihood_headers2(filenames, outfile, **kwargs):
    """
    Merge header information from likelihood files.

    Parameters:
    -----------
    filenames : input filenames
    oufile    : the merged file to write
    
    Returns:
    --------
    data      : the data being written
    """
=======
    import fitsio
>>>>>>> d7b6544b
    filenames = np.atleast_1d(filenames)

    ext='PIX_DATA'
    nside = fitsio.read_header(filenames[0],ext=ext)['LKDNSIDE']
    
    keys=['STELLAR','NINSIDE','NANNULUS']
    data_dict = odict(PIXEL=[])
    for k in keys:
        data_dict[k] = []

    for i,filename in enumerate(filenames):
        logger.debug('(%i/%i) %s'%(i+1, len(filenames), filename))
        header = fitsio.read_header(filename,ext=ext)
        data_dict['PIXEL'].append(header['LKDPIX'])
        for key in keys:
            data_dict[key].append(header[key])

        del header
        
    data_dict['PIXEL'] = np.array(data_dict['PIXEL'],dtype=int)
    for key in keys:
        data_dict[key] = np.array(data_dict[key],dtype='f4')

    write_partial_map(outfile, data_dict, nside)
    return data_dict


def read_map(filename, nest=False, hdu=None, h=False, verbose=True):
    """Read a healpix map from a fits file.  Partial-sky files,
    if properly identified, are expanded to full size and filled with UNSEEN.
    Uses fitsio to mirror much (but not all) of the functionality of healpy.read_map
    
    Parameters:
    -----------
    filename : str 
      the fits file name
    nest : bool, optional
      If True return the map in NEST ordering, otherwise in RING ordering;
      use fits keyword ORDERING to decide whether conversion is needed or not
      If None, no conversion is performed.
    hdu : int, optional
      the header number to look at (start at 0)
    h : bool, optional
      If True, return also the header. Default: False.
    verbose : bool, optional
      If True, print a number of diagnostic messages
    
    Returns
    -------
    m [, header] : array, optionally with header appended
      The map read from the file, and the header if *h* is True.
    """
    
    data,hdr = fitsio.read(filename,header=True,ext=hdu)

    nside = int(hdr.get('NSIDE'))
    if verbose: print('NSIDE = {0:d}'.format(nside))

    if not healpy.isnsideok(nside):
        raise ValueError('Wrong nside parameter.')
    sz=healpy.nside2npix(nside)

    ordering = hdr.get('ORDERING','UNDEF').strip()
    if verbose: print('ORDERING = {0:s} in fits file'.format(ordering))

    schm = hdr.get('INDXSCHM', 'UNDEF').strip()
    if verbose: print('INDXSCHM = {0:s}'.format(schm))
    if schm == 'EXPLICIT':
        partial = True
    elif schm == 'IMPLICIT':
        partial = False

    # monkey patch on a field method
    fields = data.dtype.names

    # Could be done more efficiently (but complicated) by reordering first
    if hdr['INDXSCHM'] == 'EXPLICIT':
        m = healpy.UNSEEN*np.ones(sz,dtype=data[fields[1]].dtype)
        m[data[fields[0]]] = data[fields[1]]
    else:
        m = data[fields[0]].ravel()

    if (not healpy.isnpixok(m.size) or (sz>0 and sz != m.size)) and verbose:
        print('nside={0:d}, sz={1:d}, m.size={2:d}'.format(nside,sz,m.size))
        raise ValueError('Wrong nside parameter.')
    if not nest is None:
        if nest and ordering.startswith('RING'):
            idx = healpy.nest2ring(nside,np.arange(m.size,dtype=np.int32))
            if verbose: print('Ordering converted to NEST')
            m = m[idx]
            return  m[idx]
        elif (not nest) and ordering.startswith('NESTED'):
            idx = healpy.ring2nest(nside,np.arange(m.size,dtype=np.int32))
            m = m[idx]
            if verbose: print('Ordering converted to RING')

    if h:
        return m, header
    else:
        return m

if __name__ == "__main__":
    import argparse
    description = __doc__
    parser = argparse.ArgumentParser(description=description)
    parser.add_argument('args',nargs=argparse.REMAINDER)
    opts = parser.parse_args(); args = opts.args<|MERGE_RESOLUTION|>--- conflicted
+++ resolved
@@ -11,10 +11,7 @@
 import healpy
 
 import ugali.utils.projector
-<<<<<<< HEAD
 from ugali.utils import fileio
-=======
->>>>>>> d7b6544b
 from ugali.utils.logger import logger
 
 ############################################################
@@ -185,7 +182,7 @@
     if max_angsep < 10:
         # More efficient histograming for small regions of sky
         m = np.tile(fill_value, hp.nside2npix(nside))
-        pix_subset = ugali.utils.healpix.angToDisc(nside, lon_median, lat_median, max_angsep, nest=nest)
+        pix_subset = ang2disc(nside, lon_median, lat_median, max_angsep, nest=nest)
         bins = np.arange(np.min(pix_subset), np.max(pix_subset) + 1)
         m_subset = np.histogram(pix, bins=bins - 0.5)[0].astype(float)
         m[bins[0:-1]] = m_subset
@@ -386,7 +383,6 @@
     None
     """
     import fitsio
-    import ugali.utils.fileio
 
     # ADW: Do we want to make everything uppercase?
 
@@ -426,7 +422,6 @@
     (nside,pix,map) : pixel array and healpix map (partial or fullsky)
     """
     import fitsio
-    import ugali.utils.fileio
 
     # Make sure that PIXEL is in columns
     #kwargs['columns'] = ['PIXEL',column]
@@ -471,8 +466,6 @@
     None
     """
     import fitsio
-    import ugali.utils.fileio
-
     filenames = np.atleast_1d(filenames)
 
     header = fitsio.read_header(filenames[0],ext=kwargs.get('ext',1))
@@ -514,7 +507,7 @@
     --------
     data      : the data being written
     """
-<<<<<<< HEAD
+    import fitsio
     filenames = np.atleast_1d(filenames)
 
     ext='PIX_DATA'
@@ -541,9 +534,7 @@
     --------
     data      : the data being written
     """
-=======
     import fitsio
->>>>>>> d7b6544b
     filenames = np.atleast_1d(filenames)
 
     ext='PIX_DATA'
