--- conflicted
+++ resolved
@@ -1157,18 +1157,11 @@
     from mpl_toolkits.axes_grid1 import make_axes_locatable
 
     config = ugali.utils.config.Config(config)
-<<<<<<< HEAD
     if isinstance(data,basestring):
         #hdu = pyfits.open(data)[1]
         #data = hdu.data
         #header = hdu.header
         data,header = fitsio.read(data,header=True)
-=======
-    if isinstance(data,str):
-        hdu = pyfits.open(data)[1]
-        data = hdu.data
-        header = hdu.header
->>>>>>> fdb9642b
 
     defaults = dict(s=20,edgecolor='none',vmin=0,vmax=1,zorder=3)
     kwargs = dict(list(defaults.items())+list(kwargs.items()))
