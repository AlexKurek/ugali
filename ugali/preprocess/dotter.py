#!/usr/bin/env python
"""
Script to automate the process of generating an isochrone library
using the Dotter isochrones.

Download isochrones from:
http://stellar.dartmouth.edu/models/isolf_new.html

New MESA isochrones come from:
http://waps.cfa.harvard.edu/MIST/interp_isos.html
"""

import os
import re
import urllib2
from urllib import urlencode
from urllib2 import urlopen
import requests
import sys
import copy
import tempfile
import subprocess
import shutil
from multiprocessing import Pool
from collections import OrderedDict as odict

import numpy
import numpy as np

import ugali.utils.logger
import ugali.utils.shell
from ugali.utils.logger import logger
from ugali.utils.shell import mkdir
import ugali.analysis.isochrone as iso
<<<<<<< HEAD
from ugali.analysis.isochrone import DotterIsochrone
=======
>>>>>>> a60536f5
from ugali.preprocess.padova import Download

"""
See Vargas et al. 2013 for the distribution of alpha elements in
dSphs: http://adsabs.harvard.edu/abs/2013ApJ...767..134V

Josh Simon remarks: For stars at [Fe/H] > -2, [a/Fe] tends to be
around zero. [Note, though, that this paper does not attempt to do
any membership classification, it just accepts the lists from
Simon & Geha 2007.  I suspect now that we were not sufficiently
conservative on selecting members in those early days, and so some
of the relatively metal-rich stars may in fact be foreground Milky
Way stars.]  More metal-poor stars tend to average more like
[a/Fe] = 0.4-0.5.  Fig. 5 of Frebel et al. (2014) shows similar
plots for individual elements from high-resolution spectra.  Given
these data, plus the empirical fact that the mean metallicities of
the ultra-faint dwarfs are almost universally [Fe/H] < -2, I guess
I would say [a/Fe] = 0.3 is probably the best compromise.

<<<<<<< HEAD
From ADW: In order to makea comparison with other isochrones (which
don't provide a knob for [a/Fe], I suggest that we stick to [a/Fe] = 0
for the Dotter2008 isochrones.
"""

dict_clr = {'des' : 14,
            'sdss': 11,
            'ps1' : 12,
            }

dict_hel = {'Y=0.245+1.5*Z' : 1,
            'Y=0.33'        : 2,
            'Y=0.40'        : 3}

dict_afe = {'-0.2'            : 1,
            '0 (scaled-solar)': 2,
            '+0.2'            : 3,
            '+0.4'            : 4,
            '+0.6'            : 5,
            '+0.8'            : 6}

# survey system
dict_output = odict([
        ('des','DECam'),
        ('sdss','SDSSugriz'),
        ('ps1','PanSTARRS'),
])

# Dartmouth Isochrones
# http://stellar.dartmouth.edu/models/isolf_new.php
dartmouth_defaults = {
    'int':'2', # interpolation: cubic=1, linear=2
    'out':'1', # outpur: iso=1, iso+LF=2
    'age':10, # age [Gyr]
    'feh':-3.0, # feh
    'hel': dict_hel['Y=0.245+1.5*Z'], # initial helium abundance
    'afe': dict_afe['0 (scaled-solar)'], # alpha enhancement
    'clr': dict_clr['des'], # photometric system
    'flt':'',
    'bin':'',
    'imf':1,
    'pls':'',
    'lnm':'',
    'lns':'', 
    }


# MESA Isochrones from
# http://waps.cfa.harvard.edu/MIST/iso_form.php
mesa_defaults = {
        'version':'1.0',
        'v_div_vcrit':'vvcrit0.4',
        'age_scale':'linear',
        'age_type':'single',
        'age_value':10e9, # yr if scale='linear'; log10(yr) if scale='log10'
        'age_range_low':'',
        'age_range_high':'',
        'age_range_delta':'',
        'age_list':'',
        'FeH_value':-3.0,
        'theory_output':'basic',
        'output_option':'photometry',
        'output':'DECam',
        'Av_value':0,
}

mesa_defaults_10 = dict(mesa_defaults,version='1.0')

class Dotter(Download):
    defaults = copy.deepcopy(dartmouth_defaults)

    params2filename = iso.Dotter2008.params2filename
    filename2params = iso.Dotter2008.filename2params

    abins = np.arange(1., 13.5 + 0.1, 0.1)
    zbins = np.arange(7e-5,1e-3 + 1e-5,1e-5)

    def download(self,age,metallicity,outdir=None,force=False):

        tmpfile = tempfile.NamedTemporaryFile().name

        z = metallicity
        logger.info('Downloading isochrone: %s (age=%.1fGyr, metallicity=%.5f)'%(self.__class__.__name__, age, z))
        feh = iso.Dotter2008.z2feh(z)

        params = dict(self.defaults)
        params['age']=age
        params['feh']=feh
        params['clr']=dict_clr[self.survey]

        url = 'http://stellar.dartmouth.edu/models/isolf_new.php'
        query = url + '?' + urlencode(params)
        logger.debug(query)
        response = urlopen(query)
        page_source = response.read()
        isochrone_id = page_source.split('tmp/tmp')[-1].split('.iso')[0]

        infile = 'http://stellar.dartmouth.edu/models/tmp/tmp%s.iso'%(isochrone_id)
        command = 'wget -q %s -O %s'%(infile, tmpfile)
        subprocess.call(command,shell=True)
        
        if outdir is None: outdir = './'

        ## Rename the output file based on Z effective ([a/Fe] corrected)
        #tmp = open(tmpfile,'r')
        #lines = [tmp.readline() for i in range(4)]
        #z_eff = float(lines[3].split()[4])
        #basename = self.params2filename(age,z_eff)

        basename = self.params2filename(age,z)
        outfile = os.path.join(outdir,basename)

        if os.path.exists(outfile) and not force:
            logger.warning("Found %s; skipping..."%(outfile))
            return

        logger.info("Writing %s..."%outfile)
        mkdir(outdir)
        shutil.move(tmpfile,outfile)

class Dotter2008(Dotter):
    """ Dartmouth isochrones from Dotter et al. 2008:
    http://stellar.dartmouth.edu/models/isolf_new.html
    """
=======
From ADW: Other isochrone sets impose [a/Fe] = 0. For an accurate
comparison between isochrones, I suggest that we stick to [a/Fe] = 0
for the Dotter2008 isochrones as well.

ADW: The Dotter 2008 isochrones are interpolated from a relative
sparse grid of metallicities [-2.5, -2.0, -1.5, -1.0, -0.5, 0.0]. This
can lead to rather large differences between the input and output Z ->
[Fe/H] conversions. We were initially taking the output Zeff value,
but we now use the input Z value for internal consistency.
"""


###########################################################
# Dartmouth Isochrones
# http://stellar.dartmouth.edu/models/isolf_new.php

dict_clr = {'des' : 14,
            'sdss': 11,
            'ps1' : 12,
            }

dict_hel = {'Y=0.245+1.5*Z' : 1,
            'Y=0.33'        : 2,
            'Y=0.40'        : 3}

dict_afe = {'-0.2'            : 1,
            '0 (scaled-solar)': 2,
            '+0.2'            : 3,
            '+0.4'            : 4,
            '+0.6'            : 5,
            '+0.8'            : 6}

dartmouth_defaults = {
    'int':'1', # interpolation: cubic=1, linear=2 (ADW: cubic more accurate)
    'out':'1', # outpur: iso=1, iso+LF=2
    'age':10, # age [Gyr]
    'feh':-2.0, # feh [-2.5 to 0.0]
    'hel': dict_hel['Y=0.245+1.5*Z'], # initial helium abundance
    'afe': dict_afe['0 (scaled-solar)'], # alpha enhancement
    'clr': dict_clr['des'], # photometric system
    'flt':'',
    'bin':'',
    'imf':1,
    'pls':'',
    'lnm':'',
    'lns':'', 
    }

###########################################################
# MESA Isochrones
# http://waps.cfa.harvard.edu/MIST/iso_form.php

# survey system
dict_output = odict([
        ('des','DECam'),
        ('sdss','SDSSugriz'),
        ('ps1','PanSTARRS'),
])

mesa_defaults = {
        'version':'1.0',
        'v_div_vcrit':'vvcrit0.4',
        'age_scale':'linear',
        'age_type':'single',
        'age_value':10e9, # yr if scale='linear'; log10(yr) if scale='log10'
        'age_range_low':'',
        'age_range_high':'',
        'age_range_delta':'',
        'age_list':'',
        'FeH_value':-3.0,
        'theory_output':'basic',
        'output_option':'photometry',
        'output':'DECam',
        'Av_value':0,
}

mesa_defaults_10 = dict(mesa_defaults,version='1.0')

class Dotter2008(Download):
    """ Dartmouth isochrones from Dotter et al. 2008:
    http://stellar.dartmouth.edu/models/isolf_new.html
    """
    defaults = copy.deepcopy(dartmouth_defaults)
    isochrone=iso.Dotter2008

    abins = np.arange(1., 13.5 + 0.1, 0.1)
    zbins = np.arange(7e-5,1e-3 + 1e-5,1e-5)

    def query_server(self, outfile, age, metallicity):
        z = metallicity
        feh = self.isochrone.z2feh(z)
        
        params = dict(self.defaults)
        params['age']=age
        params['feh']='%.6f'%feh
        params['clr']=dict_clr[self.survey]

        url = 'http://stellar.dartmouth.edu/models/isolf_new.php'
        query = url + '?' + urlencode(params)
        logger.debug(query)
        response = urlopen(query)
        page_source = response.read()
        try:
            file_id = int(page_source.split('tmp/tmp')[-1].split('.iso')[0])
        except Exception as e:
            logger.debug(str(e))
            msg = 'Output filename not found'
            raise RuntimeError(msg)

        infile = 'http://stellar.dartmouth.edu/models/tmp/tmp%s.iso'%(file_id)
        command = 'wget -q %s -O %s'%(infile, outfile)
        subprocess.call(command,shell=True)        

        ## ADW: Old code to rename the output file based on Zeff ([a/Fe] corrected)
        #tmpfile = tempfile.NamedTemporaryFile().name
        #tmp = open(tmpfile,'r')
        #lines = [tmp.readline() for i in range(4)]
        #z_eff = float(lines[3].split()[4])
        #basename = self.params2filename(age,z_eff)
     
        #logger.info("Writing %s..."%outfile)
        #mkdir(outdir)
        #shutil.move(tmpfile,outfile)

    @classmethod
    def verify(cls, filename, survey, age, metallicity):
        nlines=8
        with open(filename,'r') as f:
            lines = [f.readline() for i in range(nlines)]

            if len(lines) < nlines:
                msg = "Incorrect file size"
                raise Exception(msg)

            try:
                z = lines[3].split()[4]
                assert np.allclose(metallicity,float(z),atol=1e-3)
            except:
                msg = "Metallicity does not match:\n"+lines[3]
                raise Exception(msg)

            try:
                s = lines[5].split()[2]
                assert dict_output[survey][:4] in s
            except:
                msg = "Incorrect survey:\n"+lines[5]
                raise Exception(msg)

            try:
                a = lines[7].split('=')[1].strip().split()[0]
                assert np.allclose(age,float(a),atol=1e-5)
            except:
                msg = "Age does not match:\n"+lines[7]
                raise Exception(msg)
>>>>>>> a60536f5

class Dotter2016(Download):
    """ MESA isochrones from Dotter 2016:
    http://waps.cfa.harvard.edu/MIST/iso_form.php
    """
    defaults = copy.deepcopy(mesa_defaults_10)
<<<<<<< HEAD

    params2filename = DotterIsochrone.params2filename
    filename2params = DotterIsochrone.filename2params
=======
    isochrone = iso.Dotter2016
>>>>>>> a60536f5

    abins = np.arange(1., 13.5 + 0.1, 0.1)
    zbins = np.arange(1e-5,1e-3 + 1e-5,1e-5)

<<<<<<< HEAD
    def download(self,age,metallicity,outdir=None,force=False):
        z = metallicity

        if outdir is None: outdir = './'
        basename = self.params2filename(age,z)
        outfile = os.path.join(outdir,basename)

        if os.path.exists(outfile) and not force:
            logger.warning("Found %s; skipping..."%(outfile))
            return
        mkdir(outdir)

        logger.info('Downloading isochrone: %s (age=%.1fGyr, metallicity=%.5f)'%(self.__class__.__name__, age, z))

        feh = iso.Dotter2016.z2feh(z)
=======
    def query_server(self, outfile, age, metallicity):
        z = metallicity
        feh = self.isochrone.z2feh(z)
        
>>>>>>> a60536f5
        params = dict(self.defaults)
        params['output'] = dict_output[self.survey]
        params['FeH_value'] = feh
        params['age_value'] = age * 1e9
        if params['age_scale'] == 'log10':
            params['age_value'] = np.log10(params['age_value'])
<<<<<<< HEAD

        server = 'http://waps.cfa.harvard.edu/MIST'
        url = server + '/iso_form.php'
        logger.info("Accessing %s..."%url)
        response = requests.post(url,data=params)

        fname = os.path.basename(response.text.split('"')[1])
        tmpdir = os.path.dirname(tempfile.NamedTemporaryFile().name)
        tmpfile = os.path.join(tmpdir,fname)

        if len(fname) > 0:
            out = '{0}/tmp/{1}'.format(server, fname)
            cmd = 'wget %s -P %s'%(out,tmpdir)
            logger.debug(cmd)
            stdout = subprocess.check_output(cmd,shell=True,
                                             stderr=subprocess.STDOUT)
            logger.debug(stdout)

        else:
            raise RuntimeError('Server response is incorrect')

        cmd = 'unzip %s -d %s'%(tmpfile,tmpdir)
        logger.debug(cmd)
        stdout = subprocess.check_output(cmd,shell=True,
                                         stderr=subprocess.STDOUT)
        logger.debug(stdout)

        logger.info("Creating %s..."%outfile)
        shutil.move(tmpfile.replace('.zip','.cmd'),outfile)
        os.remove(tmpfile)
=======

        server = 'http://waps.cfa.harvard.edu/MIST'
        url = server + '/iso_form.php'
        logger.debug("Accessing %s..."%url)
        response = requests.post(url,data=params)

        try:
            fname = os.path.basename(response.text.split('"')[1])
        except Exception as e:
            logger.debug(str(e))
            msg = 'Output filename not found'
            raise RuntimeError(msg)
            
        tmpdir = os.path.dirname(tempfile.NamedTemporaryFile().name)
        tmpfile = os.path.join(tmpdir,fname)

        out = '{0}/tmp/{1}'.format(server, fname)
        cmd = 'wget %s -P %s'%(out,tmpdir)
        logger.debug(cmd)
        stdout = subprocess.check_output(cmd,shell=True,
                                         stderr=subprocess.STDOUT)
        logger.debug(stdout)

        cmd = 'unzip %s -d %s'%(tmpfile,tmpdir)
        logger.debug(cmd)
        stdout = subprocess.check_output(cmd,shell=True,
                                         stderr=subprocess.STDOUT)
        logger.debug(stdout)

        logger.debug("Creating %s..."%outfile)
        shutil.move(tmpfile.replace('.zip','.cmd'),outfile)
        os.remove(tmpfile)

        return outfile

    @classmethod
    def verify(cls, filename, survey, age, metallicity):
        age = age*1e9
        nlines=14
        with open(filename,'r') as f:
            lines = [f.readline() for i in range(nlines)]
            if len(lines) < nlines:
                msg = "Incorrect file size"
                raise Exception(msg)
                
            try:
                s = lines[2].split()[-2]
                assert dict_output[survey][:4] in s
            except:
                msg = "Incorrect survey:\n"+lines[2]
                raise Exception(msg)

            try:
                z = lines[5].split()[2]
                assert np.allclose(metallicity,float(z),atol=1e-3)
            except:
                msg = "Metallicity does not match:\n"+lines[5]
                raise Exception(msg)

            try:
                a = lines[13].split()[1]
                assert np.allclose(age,float(a),atol=1e-5)
            except:
                msg = "Age does not match:\n"+lines[13]
                raise Exception(msg)
>>>>>>> a60536f5

def factory(name, **kwargs):
    from ugali.utils.factory import factory
    return factory(name, module=__name__, **kwargs)

if __name__ == "__main__":
    import ugali.utils.parser
    description = "Download Dotter isochrones"
    parser = ugali.utils.parser.Parser(description=description)
    parser.add_verbose()
    parser.add_force()
    parser.add_argument('-a','--age',default=None,type=float,action='append')
    parser.add_argument('-z','--metallicity',default=None,type=float,action='append')
    parser.add_argument('-k','--kind',default='Dotter2008')
    parser.add_argument('-s','--survey',default='des')
    parser.add_argument('-o','--outdir',default=None)
    parser.add_argument('-n','--njobs',default=1,type=int)
    args = parser.parse_args()

    if args.verbose:
        from httplib import HTTPConnection
        HTTPConnection.debuglevel = 1

    if args.outdir is None: 
        args.outdir = os.path.join(args.survey.lower(),args.kind.lower())
<<<<<<< HEAD
=======
    logger.info("Writing to output directory: %s"%args.outdir)
>>>>>>> a60536f5

    p = factory(args.kind,survey=args.survey)

    abins = args.age if args.age else p.abins
    zbins = args.metallicity if args.metallicity else p.zbins
    grid = [g.flatten() for g in np.meshgrid(abins,zbins)]
    logger.info("Ages:\n  %s"%np.unique(grid[0]))
    logger.info("Metallicities:\n  %s"%np.unique(grid[1]))

    def run(args):
        try:  
            p.download(*args)
<<<<<<< HEAD
        except RuntimeError as e: 
=======
        except Exception as e:
            # power through any exceptions...
>>>>>>> a60536f5
            logger.warn(str(e))

    arguments = [(a,z,args.outdir,args.force) for a,z in zip(*grid)]
    if args.njobs > 1:
<<<<<<< HEAD
        msg = "Multiprocessing does not work for Dotter2008 download."
=======
        msg = "Multiprocessing does not work for %s download."%args.kind
>>>>>>> a60536f5
        raise Exception(msg)
    #elif args.njobs > 1:
    #    pool = Pool(processes=args.njobs, maxtasksperchild=100)
    #    results = pool.map(run,arguments)
    else:
        results = map(run,arguments)<|MERGE_RESOLUTION|>--- conflicted
+++ resolved
@@ -32,10 +32,6 @@
 from ugali.utils.logger import logger
 from ugali.utils.shell import mkdir
 import ugali.analysis.isochrone as iso
-<<<<<<< HEAD
-from ugali.analysis.isochrone import DotterIsochrone
-=======
->>>>>>> a60536f5
 from ugali.preprocess.padova import Download
 
 """
@@ -55,11 +51,21 @@
 the ultra-faint dwarfs are almost universally [Fe/H] < -2, I guess
 I would say [a/Fe] = 0.3 is probably the best compromise.
 
-<<<<<<< HEAD
-From ADW: In order to makea comparison with other isochrones (which
-don't provide a knob for [a/Fe], I suggest that we stick to [a/Fe] = 0
-for the Dotter2008 isochrones.
+From ADW: Other isochrone sets impose [a/Fe] = 0. For an accurate
+comparison between isochrones, I suggest that we stick to [a/Fe] = 0
+for the Dotter2008 isochrones as well.
+
+ADW: The Dotter 2008 isochrones are interpolated from a relative
+sparse grid of metallicities [-2.5, -2.0, -1.5, -1.0, -0.5, 0.0]. This
+can lead to rather large differences between the input and output Z ->
+[Fe/H] conversions. We were initially taking the output Zeff value,
+but we now use the input Z value for internal consistency.
 """
+
+
+###########################################################
+# Dartmouth Isochrones
+# http://stellar.dartmouth.edu/models/isolf_new.php
 
 dict_clr = {'des' : 14,
             'sdss': 11,
@@ -77,20 +83,11 @@
             '+0.6'            : 5,
             '+0.8'            : 6}
 
-# survey system
-dict_output = odict([
-        ('des','DECam'),
-        ('sdss','SDSSugriz'),
-        ('ps1','PanSTARRS'),
-])
-
-# Dartmouth Isochrones
-# http://stellar.dartmouth.edu/models/isolf_new.php
 dartmouth_defaults = {
-    'int':'2', # interpolation: cubic=1, linear=2
+    'int':'1', # interpolation: cubic=1, linear=2 (ADW: cubic more accurate)
     'out':'1', # outpur: iso=1, iso+LF=2
     'age':10, # age [Gyr]
-    'feh':-3.0, # feh
+    'feh':-2.0, # feh [-2.5 to 0.0]
     'hel': dict_hel['Y=0.245+1.5*Z'], # initial helium abundance
     'afe': dict_afe['0 (scaled-solar)'], # alpha enhancement
     'clr': dict_clr['des'], # photometric system
@@ -102,9 +99,17 @@
     'lns':'', 
     }
 
-
-# MESA Isochrones from
+###########################################################
+# MESA Isochrones
 # http://waps.cfa.harvard.edu/MIST/iso_form.php
+
+# survey system
+dict_output = odict([
+        ('des','DECam'),
+        ('sdss','SDSSugriz'),
+        ('ps1','PanSTARRS'),
+])
+
 mesa_defaults = {
         'version':'1.0',
         'v_div_vcrit':'vvcrit0.4',
@@ -124,141 +129,6 @@
 
 mesa_defaults_10 = dict(mesa_defaults,version='1.0')
 
-class Dotter(Download):
-    defaults = copy.deepcopy(dartmouth_defaults)
-
-    params2filename = iso.Dotter2008.params2filename
-    filename2params = iso.Dotter2008.filename2params
-
-    abins = np.arange(1., 13.5 + 0.1, 0.1)
-    zbins = np.arange(7e-5,1e-3 + 1e-5,1e-5)
-
-    def download(self,age,metallicity,outdir=None,force=False):
-
-        tmpfile = tempfile.NamedTemporaryFile().name
-
-        z = metallicity
-        logger.info('Downloading isochrone: %s (age=%.1fGyr, metallicity=%.5f)'%(self.__class__.__name__, age, z))
-        feh = iso.Dotter2008.z2feh(z)
-
-        params = dict(self.defaults)
-        params['age']=age
-        params['feh']=feh
-        params['clr']=dict_clr[self.survey]
-
-        url = 'http://stellar.dartmouth.edu/models/isolf_new.php'
-        query = url + '?' + urlencode(params)
-        logger.debug(query)
-        response = urlopen(query)
-        page_source = response.read()
-        isochrone_id = page_source.split('tmp/tmp')[-1].split('.iso')[0]
-
-        infile = 'http://stellar.dartmouth.edu/models/tmp/tmp%s.iso'%(isochrone_id)
-        command = 'wget -q %s -O %s'%(infile, tmpfile)
-        subprocess.call(command,shell=True)
-        
-        if outdir is None: outdir = './'
-
-        ## Rename the output file based on Z effective ([a/Fe] corrected)
-        #tmp = open(tmpfile,'r')
-        #lines = [tmp.readline() for i in range(4)]
-        #z_eff = float(lines[3].split()[4])
-        #basename = self.params2filename(age,z_eff)
-
-        basename = self.params2filename(age,z)
-        outfile = os.path.join(outdir,basename)
-
-        if os.path.exists(outfile) and not force:
-            logger.warning("Found %s; skipping..."%(outfile))
-            return
-
-        logger.info("Writing %s..."%outfile)
-        mkdir(outdir)
-        shutil.move(tmpfile,outfile)
-
-class Dotter2008(Dotter):
-    """ Dartmouth isochrones from Dotter et al. 2008:
-    http://stellar.dartmouth.edu/models/isolf_new.html
-    """
-=======
-From ADW: Other isochrone sets impose [a/Fe] = 0. For an accurate
-comparison between isochrones, I suggest that we stick to [a/Fe] = 0
-for the Dotter2008 isochrones as well.
-
-ADW: The Dotter 2008 isochrones are interpolated from a relative
-sparse grid of metallicities [-2.5, -2.0, -1.5, -1.0, -0.5, 0.0]. This
-can lead to rather large differences between the input and output Z ->
-[Fe/H] conversions. We were initially taking the output Zeff value,
-but we now use the input Z value for internal consistency.
-"""
-
-
-###########################################################
-# Dartmouth Isochrones
-# http://stellar.dartmouth.edu/models/isolf_new.php
-
-dict_clr = {'des' : 14,
-            'sdss': 11,
-            'ps1' : 12,
-            }
-
-dict_hel = {'Y=0.245+1.5*Z' : 1,
-            'Y=0.33'        : 2,
-            'Y=0.40'        : 3}
-
-dict_afe = {'-0.2'            : 1,
-            '0 (scaled-solar)': 2,
-            '+0.2'            : 3,
-            '+0.4'            : 4,
-            '+0.6'            : 5,
-            '+0.8'            : 6}
-
-dartmouth_defaults = {
-    'int':'1', # interpolation: cubic=1, linear=2 (ADW: cubic more accurate)
-    'out':'1', # outpur: iso=1, iso+LF=2
-    'age':10, # age [Gyr]
-    'feh':-2.0, # feh [-2.5 to 0.0]
-    'hel': dict_hel['Y=0.245+1.5*Z'], # initial helium abundance
-    'afe': dict_afe['0 (scaled-solar)'], # alpha enhancement
-    'clr': dict_clr['des'], # photometric system
-    'flt':'',
-    'bin':'',
-    'imf':1,
-    'pls':'',
-    'lnm':'',
-    'lns':'', 
-    }
-
-###########################################################
-# MESA Isochrones
-# http://waps.cfa.harvard.edu/MIST/iso_form.php
-
-# survey system
-dict_output = odict([
-        ('des','DECam'),
-        ('sdss','SDSSugriz'),
-        ('ps1','PanSTARRS'),
-])
-
-mesa_defaults = {
-        'version':'1.0',
-        'v_div_vcrit':'vvcrit0.4',
-        'age_scale':'linear',
-        'age_type':'single',
-        'age_value':10e9, # yr if scale='linear'; log10(yr) if scale='log10'
-        'age_range_low':'',
-        'age_range_high':'',
-        'age_range_delta':'',
-        'age_list':'',
-        'FeH_value':-3.0,
-        'theory_output':'basic',
-        'output_option':'photometry',
-        'output':'DECam',
-        'Av_value':0,
-}
-
-mesa_defaults_10 = dict(mesa_defaults,version='1.0')
-
 class Dotter2008(Download):
     """ Dartmouth isochrones from Dotter et al. 2008:
     http://stellar.dartmouth.edu/models/isolf_new.html
@@ -335,84 +205,27 @@
             except:
                 msg = "Age does not match:\n"+lines[7]
                 raise Exception(msg)
->>>>>>> a60536f5
 
 class Dotter2016(Download):
     """ MESA isochrones from Dotter 2016:
     http://waps.cfa.harvard.edu/MIST/iso_form.php
     """
     defaults = copy.deepcopy(mesa_defaults_10)
-<<<<<<< HEAD
-
-    params2filename = DotterIsochrone.params2filename
-    filename2params = DotterIsochrone.filename2params
-=======
     isochrone = iso.Dotter2016
->>>>>>> a60536f5
 
     abins = np.arange(1., 13.5 + 0.1, 0.1)
     zbins = np.arange(1e-5,1e-3 + 1e-5,1e-5)
 
-<<<<<<< HEAD
-    def download(self,age,metallicity,outdir=None,force=False):
-        z = metallicity
-
-        if outdir is None: outdir = './'
-        basename = self.params2filename(age,z)
-        outfile = os.path.join(outdir,basename)
-
-        if os.path.exists(outfile) and not force:
-            logger.warning("Found %s; skipping..."%(outfile))
-            return
-        mkdir(outdir)
-
-        logger.info('Downloading isochrone: %s (age=%.1fGyr, metallicity=%.5f)'%(self.__class__.__name__, age, z))
-
-        feh = iso.Dotter2016.z2feh(z)
-=======
     def query_server(self, outfile, age, metallicity):
         z = metallicity
         feh = self.isochrone.z2feh(z)
         
->>>>>>> a60536f5
         params = dict(self.defaults)
         params['output'] = dict_output[self.survey]
         params['FeH_value'] = feh
         params['age_value'] = age * 1e9
         if params['age_scale'] == 'log10':
             params['age_value'] = np.log10(params['age_value'])
-<<<<<<< HEAD
-
-        server = 'http://waps.cfa.harvard.edu/MIST'
-        url = server + '/iso_form.php'
-        logger.info("Accessing %s..."%url)
-        response = requests.post(url,data=params)
-
-        fname = os.path.basename(response.text.split('"')[1])
-        tmpdir = os.path.dirname(tempfile.NamedTemporaryFile().name)
-        tmpfile = os.path.join(tmpdir,fname)
-
-        if len(fname) > 0:
-            out = '{0}/tmp/{1}'.format(server, fname)
-            cmd = 'wget %s -P %s'%(out,tmpdir)
-            logger.debug(cmd)
-            stdout = subprocess.check_output(cmd,shell=True,
-                                             stderr=subprocess.STDOUT)
-            logger.debug(stdout)
-
-        else:
-            raise RuntimeError('Server response is incorrect')
-
-        cmd = 'unzip %s -d %s'%(tmpfile,tmpdir)
-        logger.debug(cmd)
-        stdout = subprocess.check_output(cmd,shell=True,
-                                         stderr=subprocess.STDOUT)
-        logger.debug(stdout)
-
-        logger.info("Creating %s..."%outfile)
-        shutil.move(tmpfile.replace('.zip','.cmd'),outfile)
-        os.remove(tmpfile)
-=======
 
         server = 'http://waps.cfa.harvard.edu/MIST'
         url = server + '/iso_form.php'
@@ -478,7 +291,6 @@
             except:
                 msg = "Age does not match:\n"+lines[13]
                 raise Exception(msg)
->>>>>>> a60536f5
 
 def factory(name, **kwargs):
     from ugali.utils.factory import factory
@@ -504,10 +316,7 @@
 
     if args.outdir is None: 
         args.outdir = os.path.join(args.survey.lower(),args.kind.lower())
-<<<<<<< HEAD
-=======
     logger.info("Writing to output directory: %s"%args.outdir)
->>>>>>> a60536f5
 
     p = factory(args.kind,survey=args.survey)
 
@@ -520,21 +329,13 @@
     def run(args):
         try:  
             p.download(*args)
-<<<<<<< HEAD
-        except RuntimeError as e: 
-=======
         except Exception as e:
             # power through any exceptions...
->>>>>>> a60536f5
             logger.warn(str(e))
 
     arguments = [(a,z,args.outdir,args.force) for a,z in zip(*grid)]
     if args.njobs > 1:
-<<<<<<< HEAD
-        msg = "Multiprocessing does not work for Dotter2008 download."
-=======
         msg = "Multiprocessing does not work for %s download."%args.kind
->>>>>>> a60536f5
         raise Exception(msg)
     #elif args.njobs > 1:
     #    pool = Pool(processes=args.njobs, maxtasksperchild=100)
