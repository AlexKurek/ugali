--- conflicted
+++ resolved
@@ -6,7 +6,6 @@
 from os.path import join
 import shutil
 
-import pyfits
 import fitsio
 import numpy
 import numpy as np
@@ -298,19 +297,9 @@
             logger.warning(msg)
             #raise Exception(msg)
 
-<<<<<<< HEAD
         pixels = np.nonzero(mangle>0)[0]
         superpix = superpixel(pixels,nside_mangle,nside_catalog)
-        
         healpix = np.unique(superpix)
-
-=======
-
-        pixels = np.nonzero((mangle>0)&(mangle>maglim))[0]
-        print(len(pixels))
-        superpix = superpixel(pixels,nside_mangle,nside_catalog)
-        print(healpix)
->>>>>>> fdb9642b
         for hpx in healpix:
             outfile = join(outdir,base)%hpx
             if os.path.exists(outfile) and not force:
@@ -318,11 +307,7 @@
                 continue
 
             pix = pixels[superpix == hpx]
-<<<<<<< HEAD
-            print outfile, len(pix)
-=======
             print(hpx, len(pix))
->>>>>>> fdb9642b
 
             logger.info('Writing %s...'%outfile)
             data = odict()
