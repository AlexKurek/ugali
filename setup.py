from __future__ import print_function

import sys
import os
import io

try: 
    from setuptools import setup, find_packages
    from setuptools.command.install import install as _install
except ImportError: 
    from distutils.core import setup
    from distutils.command.install import install as _install
    def find_packages():
        return ['ugali','ugali.analysis','ugali.config','ugali.observation',
                'ugali.preprocess','ugali.simulation','ugali.candidate',
                'ugali.utils']

<<<<<<< HEAD
=======
import distutils.cmd

>>>>>>> 4b1526a4
import versioneer
VERSION = versioneer.get_version()

NAME = 'ugali'
HERE = os.path.abspath(os.path.dirname(__file__))
URL = 'https://github.com/DarkEnergySurvey/ugali'
CLASSIFIERS = """\
Development Status :: 2 - Pre-Alpha
Intended Audience :: Science/Research
Intended Audience :: Developers
Programming Language :: Python
Natural Language :: English
Topic :: Scientific/Engineering
"""
URL = 'https://github.com/DarkEnergySurvey/ugali'
ISOCHRONES = URL+'/releases/download/v1.6.3/ugali-isochrones-v1.6.3.tar.gz'
ISOSIZE = "~100MB" 
# Could do this dynamically, but it's a bit slow...
# int(urllib.urlopen(ISOCHRONES).info().getheaders("Content-Length")[0])/1024**2
UGALIDIR = os.getenv("UGALIDIR","$HOME/.ugali")

# ADW: Deprecated since long_description points to github
def read(filename):
    return open(os.path.join(HERE,filename)).read()

# ADW: Deprecated since pip doesn't support stdin...
# Interactive setup.py is not supported by pip
def query_yes_no(question, default="yes"):
    """Ask a yes/no question via raw_input() and return their answer.
    
    Parameters:
    -----------
    question : a string that is presented to the user.
    default  : the presumed answer if the user just hits <Enter>.
               It must be "yes" (the default), "no" or None (meaning
               an answer is required of the user).

    Return:
    -------
    answer   : boolean True for "yes" or False for "no"

    http://stackoverflow.com/a/3041990/4075339
    """
    valid = {"yes": True, "y": True, "ye": True, 
             "no": False, "n": False}
             
    if default is None:    prompt = " [y/n] "
    elif default == "yes": prompt = " [Y/n] "
    elif default == "no":  prompt = " [y/N] "
    else: raise ValueError("invalid default answer: '%s'" % default)

    while True:
        sys.stdout.write(question + prompt)
        choice = raw_input().lower()
        if default is not None and choice == '':
            return valid[default]
        elif choice in valid:
            return valid[choice]
        else:
            sys.stdout.write("Please respond with 'yes' or 'no' "
                             "(or 'y' or 'n').\n")

class ProgressFileIO(io.FileIO):
    def __init__(self, path, *args, **kwargs):
        self._total_size = os.path.getsize(path)
        io.FileIO.__init__(self, path, *args, **kwargs)

    def read(self, size):
        count = self.tell()/size
        self.progress_bar(count,size,self._total_size)
        return io.FileIO.read(self, size)

    @staticmethod
    def progress_bar(count, block_size, total_size):
        block = 100*block_size/float(total_size)
        progress = count*block
        if progress % 1 < 1.01*block:
            msg = '\r[{:51}] ({:d}%)'.format(int(progress//2)*'='+'>',int(progress))
            sys.stdout.write(msg)
            sys.stdout.flush()

class IsochroneCommand(distutils.cmd.Command):
    """ Command for downloading isochrone files """
    description = "install isochrone files"
    user_options = [
        ('isochrones-path=',None,
         'path to install isochrones (default: %s)'%UGALIDIR),
        ('force','f',
         'force installation (overwrite any existing files)')
        ]
    # Should the default path be set by install 'prefix'?
    boolean_options = ['force']

    def initialize_options(self):
        self.isochrones_path = os.path.expandvars(UGALIDIR)
        self.force = False

    def finalize_options(self):
        pass

    def install_isochrones(self):
        import urllib
        import tarfile

        print("installing isochrones")
        if not os.path.exists(self.isochrones_path):
            print("creating %s"%self.isochrones_path)
            os.makedirs(self.isochrones_path)

        os.chdir(self.isochrones_path)

        url = ISOCHRONES
        tarball = os.path.basename(url)

        print("downloading %s..."%url)
        urllib.urlretrieve(url, tarball, reporthook=ProgressFileIO.progress_bar)
        print('')

        print("extracting %s..."%tarball)
        with tarfile.open(fileobj=ProgressFileIO(tarball),mode='r:gz') as tar:
            tar.extractall()
            tar.close()
            print('')

        print("removing %s"%tarball)
        os.remove(tarball)

    def run(self):
        if self.dry_run:
            print("skipping isochrone install")
            return

        if os.path.exists(os.path.join(self.isochrones_path,'isochrones')):
            if self.force:
                print("overwriting isochrone directory")
            else:
                print("isochrone directory found; skipping installation")
                return
       
        self.install_isochrones()

class install(_install):
    """ 
    Subclass the setuptools 'install' class to add isochrone options.
    """

    user_options = _install.user_options + [
        ('isochrones',None,"install isochrone files (%s)"%ISOSIZE),
        ('no-isochrones',None,"don't install isochrone files [default]"),
        ('isochrones-path=',None,"isochrone installation path [default: %s]"%UGALIDIR)
    ]
    boolean_options = _install.boolean_options + ['isochrones','no-isochrones']

    def initialize_options(self):
        _install.initialize_options(self)
        self.isochrones = None
        self.no_isochrones = None
        self.isochrones_path = None

    def finalize_options(self):
        _install.finalize_options(self)
        if self.no_isochrones is False: self.isochrones = False
        if self.isochrones is False: self.no_isochrones = False

    def run(self):
        # run superclass install
        _install.run(self)

        ### # ADW: Deprecated...
        ### # ADW: pip filters sys.stdout, so the prompt never gets sent:
        ### # https://github.com/pypa/pip/issues/2732#issuecomment-97119093
        ### # ADW: consider moving to 'finalize_options'
        ### # Ask the user about isochrone installation
        ### if self.isochrones is None:
        ###     question = "Install isochrone files (%s)?"%ISOSIZE
        ###     self.isochrones = query_yes_no(question,default='no')
        ###  
        ###     if self.isochrones and not self.isochrones_path:
        ###         question = "Isochrone install path (default: %s): "%UGALIDIR
        ###         sys.stdout.write(question)
        ###         path = raw_input()
        ###         self.isochrone_path = path if path else None

        if self.isochrones: 
            self.install_isochrones()
        else:
            print("skipping isochrone install")
            
    def install_isochrones(self):
        """
        Call to isochrone install command:
        http://stackoverflow.com/a/24353921/4075339
        """
        if self.isochrones_path:
            cmd_obj = self.distribution.get_command_obj('isochrones')
            cmd_obj.isochrones_path = self.isochrones_path

        cmd_obj = self.distribution.get_command_obj('isochrones')
        cmd_obj.force = self.force

        self.run_command('isochrones')
            
CMDCLASS = versioneer.get_cmdclass()
CMDCLASS['isochrones'] = IsochroneCommand
CMDCLASS['install'] = install

setup(
    name=NAME,
    version=VERSION,
    cmdclass=CMDCLASS,
    url=URL,
    author='Keith Bechtol & Alex Drlica-Wagner',
    author_email='bechtol@kicp.uchicago.edu, kadrlica@fnal.gov',
    scripts = [],
    install_requires=[
        'python >= 2.7.0',
        'numpy >= 1.9.0',
        'scipy >= 0.14.0',
        'healpy >= 1.6.0',
        'pyfits >= 3.1',
        'emcee >= 2.1.0',
        'pyyaml >= 3.10',
    ],
    packages=find_packages(),
    package_data={'ugali': ['data/catalog.tgz']},
    description="Ultra-faint galaxy likelihood toolkit.",
    long_description="See github README at %s"%URL,
    platforms='any',
    classifiers = [_f for _f in CLASSIFIERS.split('\n') if _f]
)<|MERGE_RESOLUTION|>--- conflicted
+++ resolved
@@ -15,11 +15,8 @@
                 'ugali.preprocess','ugali.simulation','ugali.candidate',
                 'ugali.utils']
 
-<<<<<<< HEAD
-=======
 import distutils.cmd
 
->>>>>>> 4b1526a4
 import versioneer
 VERSION = versioneer.get_version()
 
